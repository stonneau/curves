import unittest
import os

from numpy import matrix
from numpy.linalg import norm

#from curves import ( serialize_polynomial, deserialize_polynomial, serialize_piecewise_polynomial_curve, deserialize_piecewise_polynomial_curve )

from curves import (bezier_from_hermite, bezier_from_polynomial, hermite_from_polynomial,
                    hermite_from_bezier, polynomial_from_hermite, polynomial_from_bezier,
                    cubic_hermite_spline, curve_constraints, exact_cubic, bezier, 
                    piecewise_bezier_curve, piecewise_cubic_hermite_curve,
                    piecewise_polynomial_curve, polynomial
                    )

#import curves

class TestCurves(unittest.TestCase):
    #def print_str(self, inStr):
    #   print inStr
    #   return

    def test_bezier(self):
        print("test_bezier")
        # To test :
        # - Functions : constructor, min, max, derivate,compute_derivate, compute_primitive
        # - Variables : degree, nbWayPoints
        __EPS = 1e-6
        waypoints = matrix([[1., 2., 3.]]).T
        a = bezier(waypoints, 0., 2.)
        t = 0.
        while t < 2.:
            self.assertTrue(norm(a(t) - matrix([1., 2., 3.]).T) < __EPS)
            t += 0.1
        waypoints = matrix([[1., 2., 3.], [4., 5., 6.]]).transpose()
        time_waypoints = matrix([0., 1.]).transpose()
        # Create bezier6 and bezier
        a = bezier(waypoints, 0., 3.)
        # Test : Degree, min, max, derivate
        #self.print_str(("test 1")
        self.assertEqual(a.degree, a.nbWaypoints - 1)
        a.min()
        a.max()
        a(0.4)
        self.assertTrue ((a(a.min()) == matrix([1., 2., 3.]).transpose()).all())
        self.assertTrue ((a.derivate(0.4, 0) == a(0.4)).all())
        a.derivate(0.4, 2)
        a = a.compute_derivate(100)
        prim = a.compute_primitive(1)
        # Check primitive and derivate - order 1
        for i in range(10):
            t = float(i) / 10.
            self.assertTrue((a(t) == prim.derivate(t, 1)).all())
        self.assertTrue((prim(0) == matrix([0., 0., 0.])).all())
        # Check primitive and derivate - order 2
        prim = a.compute_primitive(2)
        for i in range(10):
            t = float(i) / 10.
            self.assertTrue((a(t) == prim.derivate(t, 2)).all())
        self.assertTrue((prim(0) == matrix([0., 0., 0.])).all())
        # Create new bezier curve
        waypoints = matrix([[1., 2., 3.], [4., 5., 6.], [4., 5., 6.], [4., 5., 6.], [4., 5., 6.]]).transpose()
        a0 = bezier(waypoints)
        a1 = bezier(waypoints, 0., 3.)
        prim0 = a0.compute_primitive(1)
        prim1 = a1.compute_primitive(1)
        # Check change in argument time_t of bezier
        for i in range(10):
            t = float(i) / 10.
            self.assertTrue(norm(a0(t) - a1(3 * t)) < __EPS)
            self.assertTrue(norm(a0.derivate(t, 1) - a1.derivate(3 * t, 1) * 3.) < __EPS)
            self.assertTrue(norm(a0.derivate(t, 2) - a1.derivate(3 * t, 2) * 9.) < __EPS)
            self.assertTrue(norm(prim0(t) - prim1(t * 3) / 3.) < __EPS)
        self.assertTrue((prim(0) == matrix([0., 0., 0.])).all())
        # testing bezier with constraints
        c = curve_constraints()
        c.init_vel = matrix([0., 1., 1.]).transpose()
        c.end_vel = matrix([0., 1., 1.]).transpose()
        c.init_acc = matrix([0., 1., -1.]).transpose()
        c.end_acc = matrix([0., 100., 1.]).transpose()
        #Check derivate with constraints
        waypoints = matrix([[1., 2., 3.], [4., 5., 6.]]).transpose()
        a = bezier(waypoints, c)
        self.assertTrue(norm(a.derivate(0, 1) - c.init_vel) < 1e-10)
        self.assertTrue(norm(a.derivate(1, 2) - c.end_acc) < 1e-10)

        # Test serialization : bezier 3
        a.saveAsText("serialization_curve.test")
        #waypoints = matrix([[0,0,0,], [0,0,0,]]).transpose()
        b = bezier()
        b.loadFromText("serialization_curve.test")
        self.assertTrue((a(0.4) == b(0.4)).all())
        os.remove("serialization_curve.test")

        # Bezier dim 4
        waypoints = matrix([[1., 2., 3., 4.]]).T
        a = bezier(waypoints, 0., 2.)
        # Test serialization : bezier of dim 4
        a.saveAsText("serialization_curve.test")
        #waypoints = matrix([[0,0,0,], [0,0,0,]]).transpose()
        b = bezier()
        b.loadFromText("serialization_curve.test")
        self.assertTrue((a(0.4) == b(0.4)).all())
        os.remove("serialization_curve.test")
        return

    def test_polynomial(self):
        print("test_polynomial")
        # To test :
        # - Functions : constructor, min, max, derivate, serialize, deserialize
        waypoints_0 = matrix([[0.,0.,0.], [0.,0.,0.]]).transpose()
        waypoints = matrix([[1., 2., 3.], [4., 5., 6.]]).transpose()
        a = polynomial(waypoints)  # Defined on [0.,1.]
        a = polynomial(waypoints, -1., 3.)  # Defined on [-1.,3.]
        a.min()
        a.max()
        a(0.4)
        self.assertTrue ((a(a.min()) == matrix([1., 2., 3.]).transpose()).all())
        self.assertTrue ((a.derivate(0.4, 0) == a(0.4)).all())
        a.derivate(0.4, 2)
        a_derivated = a.compute_derivate(1)
        self.assertTrue((a.derivate(0.4, 1) == a_derivated(0.4)).all())
        # Test serialization
        a.saveAsText("serialization_curve.test")
        b = polynomial()
        b.loadFromText("serialization_curve.test")
        self.assertTrue((a(0.4) == b(0.4)).all())
        os.remove("serialization_curve.test")
        return

    def test_cubic_hermite_spline(self):
        print("test_cubic_hermite_spline")
        points = matrix([[1., 2., 3.], [4., 5., 6.]]).transpose()
        tangents = matrix([[1., 2., 3.], [4., 5., 6.]]).transpose()
        time_points = matrix([0., 1.]).transpose()
        a = cubic_hermite_spline(points, tangents, time_points)
        a.min()
        a.max()
        a(0.4)
        self.assertTrue((a.derivate(0.4, 0) == a(0.4)).all())
        a.derivate(0.4, 2)
        # Test serialization
        a.saveAsText("serialization_curve.test")
        b = cubic_hermite_spline()
        b.loadFromText("serialization_curve.test")
        self.assertTrue((a(0.4) == b(0.4)).all())
        os.remove("serialization_curve.test")
        # test dim 4
        points = matrix([[1., 2., 3., 4.], [4., 5., 6., 7.]]).transpose()
        tangents = matrix([[1., 2., 3., 4.], [4., 5., 6., 7.]]).transpose()
        time_points = matrix([0., 1.]).transpose()
        a = cubic_hermite_spline(points, tangents, time_points)
        a.min()
        a.max()
        a(0.4)
        self.assertTrue((a.derivate(0.4, 0) == a(0.4)).all())
        a.derivate(0.4, 2)
        # Test serialization
        a.saveAsText("serialization_curve.test")
        b = cubic_hermite_spline()
        b.loadFromText("serialization_curve.test")
        self.assertTrue((a(0.4) == b(0.4)).all())
        os.remove("serialization_curve.test")
        return

    def test_piecewise_polynomial_curve(self):
        print("test_piecewise_polynomial_curve")
        # To test :
        # - Functions : constructor, min, max, derivate, add_curve, is_continuous, serialize, deserialize
        waypoints0 = matrix([[0., 0., 0.]]).transpose()
        waypoints1 = matrix([[1., 1., 1.]]).transpose()
        waypoints2 = matrix([[1., 1., 1.], [1., 1., 1.]]).transpose()
        pol0 = polynomial(waypoints0, 0., 0.1)
        a = polynomial(waypoints1, 0., 1.)
        b = polynomial(waypoints2, 1., 3.)
        pc = piecewise_polynomial_curve(a)
        pc.add_curve(b)
        pc.min()
        pc.max()
        pc(0.4)
        self.assertTrue ((pc(pc.min()) == matrix([1., 1., 1.]).transpose()).all())
        self.assertTrue((pc.derivate(0.4, 0) == pc(0.4)).all())
        pc.derivate(0.4, 2)
        pc.is_continuous(0)
        pc.is_continuous(1)
        # Test serialization
        pc.saveAsText("serialization_pc.test")
        pc_test = piecewise_polynomial_curve()
        pc_test.loadFromText("serialization_pc.test")
        self.assertTrue((pc(0.4) == pc_test(0.4)).all())
        os.remove("serialization_pc.test")
        return

    def test_piecewise_bezier_curve(self):
        print("test_piecewise_bezier_curve")
        # To test :
        # - Functions : constructor, min, max, derivate, add_curve, is_continuous
        waypoints = matrix([[1., 2., 3.], [4., 5., 6.]]).transpose()
        a = bezier(waypoints, 0., 1.)
        b = bezier(waypoints, 1., 2.)
        pc = piecewise_bezier_curve(a)
        pc.add_curve(b)
        pc.min()
        pc.max()
        pc(0.4)
        self.assertTrue ((pc(pc.min()) == matrix([1., 2., 3.]).transpose()).all())
        self.assertTrue((pc.derivate(0.4, 0) == pc(0.4)).all())
        pc.derivate(0.4, 2)
        pc.is_continuous(0)
        pc.is_continuous(1)
        # Test serialization
        pc.saveAsText("serialization_pc.test")
<<<<<<< HEAD
        pc_test = piecewise_bezier3_curve()
        pc_test.loadFromText("serialization_pc.test")
        self.assertTrue((pc(0.4) == pc_test(0.4)).all())
        os.remove("serialization_pc.test")
        return

    def test_piecewise_bezier6_curve(self):
        # To test :
        # - Functions : constructor, min, max, derivate, add_curve, is_continuous
        waypoints = matrix([[1., 2., 3., 7., 5., 5.], [4., 5., 6., 4., 5., 6.]]).transpose()
        a = bezier6(waypoints, 0., 1.)
        b = bezier6(waypoints, 1., 2.)
        pc = piecewise_bezier6_curve(a)
        pc.add_curve(b)
        pc.min()
        pc.max()
        pc(0.4)
        self.assertTrue ((pc(pc.min()) == matrix([1., 2., 3., 7., 5., 5.]).transpose()).all())
        self.assertTrue((pc.derivate(0.4, 0) == pc(0.4)).all())
        pc.derivate(0.4, 2)
        pc.is_continuous(0)
        pc.is_continuous(1)
        # Test serialization
        pc.saveAsText("serialization_pc.test")
        pc_test = piecewise_bezier6_curve()
=======
        pc_test = piecewise_bezier_curve()
>>>>>>> cf72bc1b
        pc_test.loadFromText("serialization_pc.test")
        self.assertTrue((pc(0.4) == pc_test(0.4)).all())
        os.remove("serialization_pc.test")
        return

    def test_piecewise_cubic_hermite_curve(self):
        print("test_piecewise_cubic_hermite_curve")
        # To test :
        # - Functions : constructor, min, max, derivate, add_curve, is_continuous
        points = matrix([[1., 2., 3.], [4., 5., 6.]]).transpose()
        tangents = matrix([[2., 2., 2.], [4., 4., 4.]]).transpose()
        time_points0 = matrix([0., 1.]).transpose()
        time_points1 = matrix([1., 2.]).transpose()
        a = cubic_hermite_spline(points, tangents, time_points0)
        b = cubic_hermite_spline(points, tangents, time_points1)
        pc = piecewise_cubic_hermite_curve(a)
        pc.add_curve(b)
        pc.min()
        pc.max()
        pc(0.4)
        self.assertTrue ((pc(0.) == matrix([1., 2., 3.]).transpose()).all())
        self.assertTrue((pc.derivate(0.4, 0) == pc(0.4)).all())
        pc.derivate(0.4, 2)
        pc.is_continuous(0)
        pc.is_continuous(1)
        # Test serialization
        pc.saveAsText("serialization_pc.test")
        pc_test = piecewise_cubic_hermite_curve()
        pc_test.loadFromText("serialization_pc.test")
        self.assertTrue((pc(0.4) == pc_test(0.4)).all())
        os.remove("serialization_pc.test")
        return

    def test_exact_cubic(self):
        print("test_exact_cubic")
        # To test :
        # - Functions : constructor, min, max, derivate, getNumberSplines, getSplineAt
        waypoints = matrix([[1., 2., 3.], [4., 5., 6.]]).transpose()
        time_waypoints = matrix([0., 1.]).transpose()
        a = exact_cubic(waypoints, time_waypoints)
        a.min()
        a.max()
        a(0.4)
        self.assertTrue((a.derivate(0.4, 0) == a(0.4)).all())
        a.derivate(0.4, 2)
        a.getNumberSplines()
        a.getSplineAt(0)
        # Test serialization
        a.saveAsText("serialization_pc.test")
        b = exact_cubic()
        b.loadFromText("serialization_pc.test")
        self.assertTrue((a(0.4) == b(0.4)).all())
        os.remove("serialization_pc.test")
        return

    def test_exact_cubic_constraint(self):
        print("test_exact_cubic_constraint")
        # To test :
        # - Functions : constructor, min, max, derivate
        waypoints = matrix([[1., 2., 3.], [4., 5., 6.]]).transpose()
        time_waypoints = matrix([0., 1.]).transpose()
        c = curve_constraints()
        c.init_vel = matrix([0., 1., 1.]).transpose()
        c.end_vel = matrix([0., 1., 1.]).transpose()
        c.init_acc = matrix([0., 1., 1.]).transpose()
        c.end_acc = matrix([0., 1., 1.]).transpose()
        c.init_vel
        c.end_vel
        c.init_acc
        c.end_acc
        a = exact_cubic(waypoints, time_waypoints)
        a = exact_cubic(waypoints, time_waypoints, c)
        return

    def test_cubic_hermite_spline(self):
        points = matrix([[1., 2., 3.], [4., 5., 6.]]).transpose()
        tangents = matrix([[2., 2., 2.], [4., 4., 4.]]).transpose()
        time_points = matrix([0., 1.]).transpose()
        a = cubic_hermite_spline(points, tangents, time_points)
        a.min()
        a.max()
        a(0.4)
        self.assertTrue ((a(0.) == matrix([1., 2., 3.]).transpose()).all())
        self.assertTrue ((a.derivate(0.,1) == matrix([2., 2., 2.]).transpose()).all())
        self.assertTrue ((a.derivate(0.4, 0) == a(0.4)).all())
        a.derivate(0.4, 2)
        return

    def test_conversion_curves(self):
        print("test_conversion_curves")
        __EPS = 1e-6
        waypoints = matrix([[1., 2., 3.], [4., 5., 6.]]).transpose()
        a = bezier(waypoints)
        # converting bezier to polynomial
        a_pol = polynomial_from_bezier(a)
        self.assertTrue(norm(a(0.3) - a_pol(0.3)) < __EPS)
        # converting polynomial to hermite
        a_chs = hermite_from_polynomial(a_pol)
        self.assertTrue(norm(a_chs(0.3) - a_pol(0.3)) < __EPS)
        # converting hermite to bezier
        a_bc = bezier_from_hermite(a_chs)
        self.assertTrue(norm(a_chs(0.3) - a_bc(0.3)) < __EPS)
        self.assertTrue(norm(a(0.3) - a_bc(0.3)) < __EPS)
        # converting bezier to hermite
        a_chs = hermite_from_bezier(a)
        self.assertTrue(norm(a(0.3) - a_chs(0.3)) < __EPS)
        # converting hermite to polynomial
        a_pol = polynomial_from_hermite(a_chs)
        self.assertTrue(norm(a_pol(0.3) - a_chs(0.3)) < __EPS)
        # converting polynomial to bezier
        a_bc = bezier_from_polynomial(a_pol)
        self.assertTrue(norm(a_bc(0.3) - a_pol(0.3)) < __EPS)
        self.assertTrue(norm(a(0.3) - a_bc(0.3)) < __EPS)
        return


if __name__ == '__main__':
    unittest.main()<|MERGE_RESOLUTION|>--- conflicted
+++ resolved
@@ -210,35 +210,7 @@
         pc.is_continuous(1)
         # Test serialization
         pc.saveAsText("serialization_pc.test")
-<<<<<<< HEAD
-        pc_test = piecewise_bezier3_curve()
-        pc_test.loadFromText("serialization_pc.test")
-        self.assertTrue((pc(0.4) == pc_test(0.4)).all())
-        os.remove("serialization_pc.test")
-        return
-
-    def test_piecewise_bezier6_curve(self):
-        # To test :
-        # - Functions : constructor, min, max, derivate, add_curve, is_continuous
-        waypoints = matrix([[1., 2., 3., 7., 5., 5.], [4., 5., 6., 4., 5., 6.]]).transpose()
-        a = bezier6(waypoints, 0., 1.)
-        b = bezier6(waypoints, 1., 2.)
-        pc = piecewise_bezier6_curve(a)
-        pc.add_curve(b)
-        pc.min()
-        pc.max()
-        pc(0.4)
-        self.assertTrue ((pc(pc.min()) == matrix([1., 2., 3., 7., 5., 5.]).transpose()).all())
-        self.assertTrue((pc.derivate(0.4, 0) == pc(0.4)).all())
-        pc.derivate(0.4, 2)
-        pc.is_continuous(0)
-        pc.is_continuous(1)
-        # Test serialization
-        pc.saveAsText("serialization_pc.test")
-        pc_test = piecewise_bezier6_curve()
-=======
         pc_test = piecewise_bezier_curve()
->>>>>>> cf72bc1b
         pc_test.loadFromText("serialization_pc.test")
         self.assertTrue((pc(0.4) == pc_test(0.4)).all())
         os.remove("serialization_pc.test")
