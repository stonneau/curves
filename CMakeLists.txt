--- conflicted
+++ resolved
@@ -5,10 +5,7 @@
 INCLUDE(cmake/python.cmake)
 INCLUDE(cmake/hpp.cmake)
 
-<<<<<<< HEAD
-SET(PROJECT_ORG humanoid-path-planner)
-=======
->>>>>>> d1ee66a4
+SET(PROJECT_ORG loco-3d)
 SET(PROJECT_NAME curves)
 SET(PROJECT_DESCRIPTION
   "template based classes for creating and manipulating spline and bezier curves. Comes with extra options specific to end-effector trajectories in robotics."
